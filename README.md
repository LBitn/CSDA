--- conflicted
+++ resolved
@@ -16,20 +16,8 @@
 <p align="center"><i>A figure that represents detection of centers of mass and tracing of center of mass trajectories</i>.</p>
 </div>
 
-<<<<<<< HEAD
-
 This methodology provides a means to define the center of mass of sinks and sources in time in high spatiotemporal resolution in brain slices, which can aid to infer information transmission.
 Using CSD analysis, a disjoint component analysis permits to dissect restricted synaptic activation that is obscured by high voltage electrographic elements, as well as subthreshold activity, not overtly detected with voltage recordings, can be better defined and traced in a quantitative manner.
-=======
-<div align="center">
-<figure>
-    <img src="https://github.com/LBitn/Hippocampus-HDMEA-CSDA/blob/main/CentersOfMassTrajectories.gif" width="400" height="400" alt="Centers Of Mass Trajectories">
-</figure>
-<p align="center"><i>A figure that represents detection of centers of mass and tracing of center of mass trajectories</i>.</p>
-</div>
-
-This methodology provides a means to define the center of mass of sinks and sources over time with high spatiotemporal resolution in brain slices, which can help infer transmission information. Using CSD analysis, a disjoint component analysis allows for the dissection of restricted synaptic activation, which is obscured by high-voltage electrographic elements. Additionally, subthreshold activity, not overtly detected in voltage recordings, can be better defined and quantitatively traced.
->>>>>>> 83c55fb2
 
 ---
 ## First Version, September 2024
@@ -41,7 +29,6 @@
 
 Created with data extracted from High Density Multielectrode Arrays (HD-MEAs, 3Brain) using slices of rodent hippocampal tissue in mind.
 
-<<<<<<< HEAD
 - [Step 00: data preprocessing. Conversion from HDF5 (brw) to jld (native julia) format and segmentation to improve data manageability.](docs/STEP00_v1.jl)
 
 - [Step 01: Detection of recording errors and debugging of discontinuities in the signals.](docs/STEP01_v1.jl)
@@ -49,15 +36,6 @@
 - [Step 02: Voltage to current flow conversion ( sink and sources ). Detection of centers of mass and tracing of center-of-mass trajectories.](docs/STEP02_v1.jl) 
 
 - [ACD: Detection of channels corresponding to viable tissue. Separation of channels providing physiological signal from noise.](docs/ACD.jl)
-=======
-- Step 00: data preprocessing. Conversion from HDF5 (brw) to jld (native julia) format and segmentation to improve data manageability.
-
-- Step 01: Detection of recording errors and debugging of discontinuities in the signals.
-
-- Step 02: Voltage to current flow conversion ( sink and sources ). Detection of centers of mass and tracing of center-of-mass trajectories.
-
-- ACD: Detection of channels corresponding to viable tissue. Separation of channels providing physiological signal from noise.
->>>>>>> 83c55fb2
 
 
 _This code is released under GPL-3.0_.
@@ -113,12 +91,8 @@
 - [Isabel Romero Maldonado](https://github.com/LBitn): Codes and Data Analysis
 - [Jorge Antonio Hernández García](https://github.com/JorgeGarciaAH): Test and sugestions
 - [Karel Zapfe Aguilar](https://github.com/kzapfe): Author of the concept and source codes
-<<<<<<< HEAD
-- [Luis Ramos Gonzalez](https://github.com/luigira): Test and Optimisation
-=======
 - [Luis Reynaldo Ramos González](https://github.com/LuigiRA): Test and Optimisation
->>>>>>> 83c55fb2
-- [Rafael Gutiérrez Aguilar](rafagut@cinvestav.mx): Conceived and designed research
+- [Rafael Gutiérrez Aguilar]: Conceived and designed research
 
 
 ## Contact <a name="contact"></a>
